import sys
import numpy as np, pandas as pd, yfinance as yf
from datetime import datetime
from PySide6.QtWidgets import (
    QApplication, QWidget, QVBoxLayout, QHBoxLayout, QLabel, QLineEdit,
    QPushButton, QTextEdit, QMessageBox, QTabWidget, QCheckBox
)
import matplotlib.dates as mdates
<<<<<<< HEAD
from matplotlib.backends.backend_qtagg import FigureCanvasQTAgg as FigureCanvas
=======
from matplotlib.backends.backend_qtagg import (
    FigureCanvasQTAgg as FigureCanvas,
    NavigationToolbar2QT as NavigationToolbar,
)
>>>>>>> 84917373
from matplotlib.figure import Figure

COMMISSION = 0.0001
SLIPPAGE   = 0.0001

# ---------- helpers ----------
def get_data(ticker, start, end):
    df = yf.download(ticker, start=start, end=end, auto_adjust=False, progress=False)
    if df.empty: raise ValueError(f"No data for {ticker}")
    if isinstance(df.columns, pd.MultiIndex):
        df.columns = df.columns.get_level_values(0)
    return df.dropna().copy()

def generate_signals(df, fast=50, slow=200):
    out = df.copy()
    out["SMA_fast"] = out["Adj Close"].rolling(fast).mean()
    out["SMA_slow"] = out["Adj Close"].rolling(slow).mean()
    out["signal"] = (out["SMA_fast"] > out["SMA_slow"]).astype(int)
    out["position"] = out["signal"].shift(1).fillna(0)
    return out

def backtest(df):
    bt = df.copy()
    bt["Open_next"] = bt["Open"].shift(-1)
    bt["ret_open_to_open"] = (bt["Open_next"] / bt["Open"]) - 1.0
    if len(bt) > 0:
        bt.loc[bt.index[-1], "ret_open_to_open"] = 0.0
    change = bt["position"].diff().fillna(bt["position"])
    cost = abs(change) * (COMMISSION + SLIPPAGE)
    bt["strategy_ret"] = bt["position"] * bt["ret_open_to_open"] - cost
    bt["equity"] = (1 + bt["strategy_ret"]).cumprod()
    bt["drawdown"] = bt["equity"] / bt["equity"].cummax() - 1.0
    return bt

def evaluate(bt):
    rets = bt["strategy_ret"].fillna(0)
    eq   = bt["equity"]
    cagr = eq.iloc[-1] ** (252/len(eq)) - 1 if len(eq) > 0 else 0
    sharpe = (rets.mean()*252) / (rets.std()*np.sqrt(252)) if rets.std()>0 else 0
    max_dd = bt["drawdown"].min()
    return {"CAGR": cagr, "Sharpe": sharpe, "MaxDD": max_dd}

def benchmark(df):
    bh = pd.DataFrame(index=df.index)
    bh["bh_equity"] = df["Adj Close"] / df["Adj Close"].iloc[0]
    roll_max = bh["bh_equity"].cummax()
    bh["bh_drawdown"] = bh["bh_equity"] / roll_max - 1.0
    return bh

# ---------- interactivity helpers ----------
class CtrlScrollZoom:
    def __init__(self, canvas):
        self.canvas = canvas
        self.axes_limits = {}
        self.cid_scroll = canvas.mpl_connect("scroll_event", self.on_scroll)
        self.cid_key = canvas.mpl_connect("key_press_event", self.on_key_press)

    def register_axes(self, axes, full_xlim=None):
        if not axes:
            return
        if full_xlim is None:
            limits = tuple(float(v) for v in axes[0].get_xlim())
        else:
            limits = tuple(float(v) for v in full_xlim)
        self.axes_limits = {ax: limits for ax in axes}

    def on_scroll(self, event):
        ax = event.inaxes
        if ax is None:
            return
        key = (event.key or "").lower()
        if "control" in key or "ctrl" in key:
            self._zoom(ax, event)
        elif "shift" in key:
            self._pan(ax, event)

    def on_key_press(self, event):
        if not event.key:
            return
        key = event.key.lower()
        if key == "r":
            for ax, limits in self.axes_limits.items():
                ax.set_xlim(limits)
            self.canvas.draw_idle()

    def _zoom(self, ax, event):
        if event.xdata is None:
            return
        base_scale = 0.8 if event.button == "up" else 1.25
        cur_left, cur_right = ax.get_xlim()
        cursor = float(event.xdata)
        left = cursor - (cursor - cur_left) * base_scale
        right = cursor + (cur_right - cursor) * base_scale
        limits = self.axes_limits.get(ax)
        if limits:
            data_left, data_right = limits
            span = max(data_right - data_left, 1e-9)
            min_span = span / 1000
        else:
            data_left, data_right = cur_left, cur_right
            min_span = (cur_right - cur_left) / 1000 if cur_right > cur_left else 1e-6
        if right - left < min_span:
            return
        if limits:
            width = right - left
            if width > (data_right - data_left):
                left, right = data_left, data_right
            else:
                if left < data_left:
                    left = data_left
                    right = data_left + width
                if right > data_right:
                    right = data_right
                    left = data_right - width
        ax.set_xlim(left, right)
        self.canvas.draw_idle()

    def _pan(self, ax, event):
        cur_left, cur_right = ax.get_xlim()
        move = (cur_right - cur_left) * 0.2
        if event.button == "up":
            move *= -1
        left = cur_left + move
        right = cur_right + move
        limits = self.axes_limits.get(ax)
        if limits:
            data_left, data_right = limits
            span = right - left
            if left < data_left:
                left = data_left
                right = data_left + span
            if right > data_right:
                right = data_right
                left = data_right - span
        ax.set_xlim(left, right)
        self.canvas.draw_idle()

# ---------- GUI ----------
class TraderDesk(QWidget):
    def __init__(self):
        super().__init__()
        self.setWindowTitle("Trading Algorithm – Desktop MVP")
        self.resize(1100, 750)

        self.ticker_input = QLineEdit("SPY")
        self.start_input  = QLineEdit("2015-01-01")
        self.end_input    = QLineEdit(datetime.today().strftime("%Y-%m-%d"))
        self.fast_input   = QLineEdit("50")
        self.slow_input   = QLineEdit("200")
        self.show_trades  = QCheckBox("Show trades on chart"); self.show_trades.setChecked(True)
        self.btn_plot     = QPushButton("Plot & Backtest")
        self.log = QTextEdit(); self.log.setReadOnly(True)

        self.tabs = QTabWidget()
        self.fig_price = Figure(figsize=(8,5)); self.canvas_price = FigureCanvas(self.fig_price)
        self.toolbar_price = NavigationToolbar(self.canvas_price, self)
        price_tab = QWidget(); v1 = QVBoxLayout(); v1.addWidget(self.toolbar_price); v1.addWidget(self.canvas_price); price_tab.setLayout(v1)
        self.tabs.addTab(price_tab, "Price")
        self.fig_perf = Figure(figsize=(8,7)); self.canvas_perf = FigureCanvas(self.fig_perf)
        self.toolbar_perf = NavigationToolbar(self.canvas_perf, self)
        perf_tab = QWidget(); v2 = QVBoxLayout(); v2.addWidget(self.toolbar_perf); v2.addWidget(self.canvas_perf); perf_tab.setLayout(v2)
        self.tabs.addTab(perf_tab, "Performance")

        top = QHBoxLayout()
        for lbl, w in [("Ticker:",self.ticker_input),("Start:",self.start_input),
                       ("End:",self.end_input),("SMA Fast:",self.fast_input),
                       ("SMA Slow:",self.slow_input)]:
            top.addWidget(QLabel(lbl)); top.addWidget(w)
        top.addWidget(self.show_trades); top.addWidget(self.btn_plot)

        layout = QVBoxLayout()
        layout.addLayout(top); layout.addWidget(self.tabs)
        layout.addWidget(QLabel("Backtest / Logs")); layout.addWidget(self.log)
        self.setLayout(layout)
        self.btn_plot.clicked.connect(self.plot_and_backtest)
        self.show_trades.stateChanged.connect(self.toggle_trade_markers)

        self.trade_markers = []
<<<<<<< HEAD
        self.zoom_price = CtrlScrollZoom(self.canvas_price)
        self.zoom_perf = CtrlScrollZoom(self.canvas_perf)
        self._zoom_hint_logged = False
=======
>>>>>>> 84917373

    def append_log(self, txt): self.log.append(txt)

    def plot_and_backtest(self):
        try:
            ticker = self.ticker_input.text().strip().upper()
            start,end = self.start_input.text(), self.end_input.text()
            fast,slow = int(self.fast_input.text()), int(self.slow_input.text())
            show = self.show_trades.isChecked()

            df = get_data(ticker,start,end)
            df = generate_signals(df,fast,slow)
            bt = backtest(df)
            bh = benchmark(df)
            stats = evaluate(bt)
            bh_stats = evaluate(pd.DataFrame({
                "strategy_ret": bh["bh_equity"].pct_change().fillna(0),
                "equity": bh["bh_equity"],
                "drawdown": bh["bh_drawdown"]
            }))

            # --- Price tab ---
            self.fig_price.clear(); ax = self.fig_price.add_subplot(111)
            ax.plot(df.index, df["Adj Close"], label="Adj Close")
            ax.plot(df.index, df["SMA_fast"], label=f"SMA {fast}")
            ax.plot(df.index, df["SMA_slow"], label=f"SMA {slow}")
<<<<<<< HEAD
            locator = mdates.AutoDateLocator(minticks=6, maxticks=14)
=======
            locator = mdates.AutoDateLocator()
>>>>>>> 84917373
            ax.xaxis.set_major_locator(locator)
            ax.xaxis.set_major_formatter(mdates.ConciseDateFormatter(locator))
            diff = bt["position"].diff().fillna(bt["position"])
            buy = bt.index[diff == 1]; sell = bt.index[diff == -1]
            buy_scatter = ax.scatter(
                buy,
                df.loc[buy, "Adj Close"],
                marker="^",
                color="green",
                s=80,
                label="Buy",
                visible=show,
            )
            sell_scatter = ax.scatter(
                sell,
                df.loc[sell, "Adj Close"],
                marker="v",
                color="red",
                s=80,
                label="Sell",
                visible=show,
            )
            self.trade_markers = [buy_scatter, sell_scatter]
            ax.set_title(f"{ticker} – Price & SMAs"); ax.legend()
            self.fig_price.autofmt_xdate()
            self.fig_price.tight_layout(); self.canvas_price.draw()
            full_xlim = mdates.date2num([df.index[0], df.index[-1]])
            self.zoom_price.register_axes([ax], full_xlim)

            # --- Performance tab (Equity + Benchmark + Drawdown) ---
            self.fig_perf.clear()
            ax1 = self.fig_perf.add_subplot(211)
            ax1.plot(bt.index, bt["equity"], label="Strategy")
            ax1.plot(bh.index, bh["bh_equity"], color="gray", linestyle="--", label="Buy & Hold")
<<<<<<< HEAD
            locator_perf = mdates.AutoDateLocator(minticks=6, maxticks=14)
=======
            locator_perf = mdates.AutoDateLocator()
>>>>>>> 84917373
            ax1.xaxis.set_major_locator(locator_perf)
            ax1.xaxis.set_major_formatter(mdates.ConciseDateFormatter(locator_perf))
            ax1.set_title("Equity Curve (vs Buy & Hold)")
            ax1.legend(); ax1.grid(True, alpha=0.3)

            ax2 = self.fig_perf.add_subplot(212, sharex=ax1)
            ax2.plot(bt.index, bt["drawdown"], label="Strategy DD")
            ax2.plot(bh.index, bh["bh_drawdown"], color="gray", linestyle="--", label="B&H DD")
            ax2.set_title("Drawdown Comparison"); ax2.legend(); ax2.grid(True, alpha=0.3)
            self.fig_perf.autofmt_xdate()
            self.fig_perf.tight_layout(); self.canvas_perf.draw()
            if not bt.empty:
                full_xlim_perf = mdates.date2num([bt.index[0], bt.index[-1]])
                self.zoom_perf.register_axes([ax1, ax2], full_xlim_perf)

            self.append_log(
                f"Strategy  CAGR {stats['CAGR']*100:.2f}%  Sharpe {stats['Sharpe']:.2f}  MaxDD {stats['MaxDD']*100:.2f}%\n"
                f"Buy&Hold  CAGR {bh_stats['CAGR']*100:.2f}%  Sharpe {bh_stats['Sharpe']:.2f}  MaxDD {bh_stats['MaxDD']*100:.2f}%\n"
            )
            if not self._zoom_hint_logged:
                self.append_log("Hold Ctrl and use the mouse wheel to zoom, Shift + wheel to pan, and press R to reset the view.")
                self._zoom_hint_logged = True
            self.tabs.setCurrentIndex(1)

        except Exception as e:
            QMessageBox.critical(self,"Error",str(e))

    def toggle_trade_markers(self):
        if not self.trade_markers:
            return
        show = self.show_trades.isChecked()
        for marker in self.trade_markers:
            marker.set_visible(show)
        self.canvas_price.draw_idle()

def main():
    app = QApplication(sys.argv)
    w = TraderDesk(); w.show()
    sys.exit(app.exec())

if __name__ == "__main__":
    main()<|MERGE_RESOLUTION|>--- conflicted
+++ resolved
@@ -6,14 +6,10 @@
     QPushButton, QTextEdit, QMessageBox, QTabWidget, QCheckBox
 )
 import matplotlib.dates as mdates
-<<<<<<< HEAD
-from matplotlib.backends.backend_qtagg import FigureCanvasQTAgg as FigureCanvas
-=======
 from matplotlib.backends.backend_qtagg import (
     FigureCanvasQTAgg as FigureCanvas,
     NavigationToolbar2QT as NavigationToolbar,
 )
->>>>>>> 84917373
 from matplotlib.figure import Figure
 
 COMMISSION = 0.0001
@@ -192,12 +188,9 @@
         self.show_trades.stateChanged.connect(self.toggle_trade_markers)
 
         self.trade_markers = []
-<<<<<<< HEAD
         self.zoom_price = CtrlScrollZoom(self.canvas_price)
         self.zoom_perf = CtrlScrollZoom(self.canvas_perf)
         self._zoom_hint_logged = False
-=======
->>>>>>> 84917373
 
     def append_log(self, txt): self.log.append(txt)
 
@@ -224,11 +217,7 @@
             ax.plot(df.index, df["Adj Close"], label="Adj Close")
             ax.plot(df.index, df["SMA_fast"], label=f"SMA {fast}")
             ax.plot(df.index, df["SMA_slow"], label=f"SMA {slow}")
-<<<<<<< HEAD
             locator = mdates.AutoDateLocator(minticks=6, maxticks=14)
-=======
-            locator = mdates.AutoDateLocator()
->>>>>>> 84917373
             ax.xaxis.set_major_locator(locator)
             ax.xaxis.set_major_formatter(mdates.ConciseDateFormatter(locator))
             diff = bt["position"].diff().fillna(bt["position"])
@@ -263,11 +252,7 @@
             ax1 = self.fig_perf.add_subplot(211)
             ax1.plot(bt.index, bt["equity"], label="Strategy")
             ax1.plot(bh.index, bh["bh_equity"], color="gray", linestyle="--", label="Buy & Hold")
-<<<<<<< HEAD
             locator_perf = mdates.AutoDateLocator(minticks=6, maxticks=14)
-=======
-            locator_perf = mdates.AutoDateLocator()
->>>>>>> 84917373
             ax1.xaxis.set_major_locator(locator_perf)
             ax1.xaxis.set_major_formatter(mdates.ConciseDateFormatter(locator_perf))
             ax1.set_title("Equity Curve (vs Buy & Hold)")
