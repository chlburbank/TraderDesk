import sys
import numpy as np, pandas as pd, yfinance as yf
from datetime import datetime
from PySide6.QtCore import Qt
from PySide6.QtWidgets import (
    QApplication, QWidget, QVBoxLayout, QHBoxLayout, QLabel, QLineEdit,
    QPushButton, QTextEdit, QMessageBox, QTabWidget, QCheckBox
)
import matplotlib.dates as mdates
<<<<<<< HEAD
from matplotlib.backends.backend_qtagg import FigureCanvasQTAgg as FigureCanvas
=======
from matplotlib.backends.backend_qtagg import (
    FigureCanvasQTAgg as FigureCanvas,
    NavigationToolbar2QT as NavigationToolbar,
)
>>>>>>> 39568980
from matplotlib.figure import Figure

COMMISSION = 0.0001
SLIPPAGE   = 0.0001

# ---------- helpers ----------
def get_data(ticker, start, end):
    df = yf.download(ticker, start=start, end=end, auto_adjust=False, progress=False)
    if df.empty: raise ValueError(f"No data for {ticker}")
    if isinstance(df.columns, pd.MultiIndex):
        df.columns = df.columns.get_level_values(0)
    return df.dropna().copy()

def generate_signals(df, fast=50, slow=200):
    out = df.copy()
    out["SMA_fast"] = out["Adj Close"].rolling(fast).mean()
    out["SMA_slow"] = out["Adj Close"].rolling(slow).mean()
    out["signal"] = (out["SMA_fast"] > out["SMA_slow"]).astype(int)
    out["position"] = out["signal"].shift(1).fillna(0)
    return out

def backtest(df):
    bt = df.copy()
    bt["Open_next"] = bt["Open"].shift(-1)
    bt["ret_open_to_open"] = (bt["Open_next"] / bt["Open"]) - 1.0
    if len(bt) > 0:
        bt.loc[bt.index[-1], "ret_open_to_open"] = 0.0
    change = bt["position"].diff().fillna(bt["position"])
    cost = abs(change) * (COMMISSION + SLIPPAGE)
    bt["strategy_ret"] = bt["position"] * bt["ret_open_to_open"] - cost
    bt["equity"] = (1 + bt["strategy_ret"]).cumprod()
    bt["drawdown"] = bt["equity"] / bt["equity"].cummax() - 1.0
    return bt

def evaluate(bt):
    rets = bt["strategy_ret"].fillna(0)
    eq   = bt["equity"]
    cagr = eq.iloc[-1] ** (252/len(eq)) - 1 if len(eq) > 0 else 0
    sharpe = (rets.mean()*252) / (rets.std()*np.sqrt(252)) if rets.std()>0 else 0
    max_dd = bt["drawdown"].min()
    return {"CAGR": cagr, "Sharpe": sharpe, "MaxDD": max_dd}

def benchmark(df):
    bh = pd.DataFrame(index=df.index)
    bh["bh_equity"] = df["Adj Close"] / df["Adj Close"].iloc[0]
    roll_max = bh["bh_equity"].cummax()
    bh["bh_drawdown"] = bh["bh_equity"] / roll_max - 1.0
    return bh

# ---------- interactivity helpers ----------
class CtrlScrollZoom:
    def __init__(self, canvas):
        self.canvas = canvas
        self.axes_limits = {}
<<<<<<< HEAD
        # Ensure the canvas can catch modifier-aware wheel events and key presses.
        try:
            self.canvas.setFocusPolicy(Qt.StrongFocus)
        except AttributeError:
            pass
=======
>>>>>>> 39568980
        self.cid_scroll = canvas.mpl_connect("scroll_event", self.on_scroll)
        self.cid_key = canvas.mpl_connect("key_press_event", self.on_key_press)

    def register_axes(self, axes, full_xlim=None):
        if not axes:
            return
        if full_xlim is None:
            limits = tuple(float(v) for v in axes[0].get_xlim())
        else:
            limits = tuple(float(v) for v in full_xlim)
        self.axes_limits = {ax: limits for ax in axes}

    def on_scroll(self, event):
        ax = event.inaxes
        if ax is None:
            return
<<<<<<< HEAD
        if self._modifier_active(event, Qt.ControlModifier):
            self._zoom(ax, event)
        elif self._modifier_active(event, Qt.ShiftModifier):
=======
        key = (event.key or "").lower()
        if "control" in key or "ctrl" in key:
            self._zoom(ax, event)
        elif "shift" in key:
>>>>>>> 39568980
            self._pan(ax, event)

    def on_key_press(self, event):
        if not event.key:
            return
        key = event.key.lower()
        if key == "r":
            for ax, limits in self.axes_limits.items():
                ax.set_xlim(limits)
            self.canvas.draw_idle()

    def _zoom(self, ax, event):
        if event.xdata is None:
            return
        base_scale = 0.8 if event.button == "up" else 1.25
        cur_left, cur_right = ax.get_xlim()
        cursor = float(event.xdata)
        left = cursor - (cursor - cur_left) * base_scale
        right = cursor + (cur_right - cursor) * base_scale
        limits = self.axes_limits.get(ax)
        if limits:
            data_left, data_right = limits
            span = max(data_right - data_left, 1e-9)
            min_span = span / 1000
        else:
            data_left, data_right = cur_left, cur_right
            min_span = (cur_right - cur_left) / 1000 if cur_right > cur_left else 1e-6
        if right - left < min_span:
            return
        if limits:
            width = right - left
            if width > (data_right - data_left):
                left, right = data_left, data_right
            else:
                if left < data_left:
                    left = data_left
                    right = data_left + width
                if right > data_right:
                    right = data_right
                    left = data_right - width
        ax.set_xlim(left, right)
        self.canvas.draw_idle()

<<<<<<< HEAD
    def _modifier_active(self, event, modifier):
        gui_event = getattr(event, "guiEvent", None)
        if gui_event is not None:
            try:
                return bool(gui_event.modifiers() & modifier)
            except AttributeError:
                pass
        key = (event.key or "").lower()
        if modifier == Qt.ControlModifier:
            return "control" in key or "ctrl" in key
        if modifier == Qt.ShiftModifier:
            return "shift" in key
        return False

=======
>>>>>>> 39568980
    def _pan(self, ax, event):
        cur_left, cur_right = ax.get_xlim()
        move = (cur_right - cur_left) * 0.2
        if event.button == "up":
            move *= -1
        left = cur_left + move
        right = cur_right + move
        limits = self.axes_limits.get(ax)
        if limits:
            data_left, data_right = limits
            span = right - left
            if left < data_left:
                left = data_left
                right = data_left + span
            if right > data_right:
                right = data_right
                left = data_right - span
        ax.set_xlim(left, right)
        self.canvas.draw_idle()

# ---------- GUI ----------
class TraderDesk(QWidget):
    def __init__(self):
        super().__init__()
        self.setWindowTitle("Trading Algorithm – Desktop MVP")
        self.resize(1100, 750)

        self.ticker_input = QLineEdit("SPY")
        self.start_input  = QLineEdit("2015-01-01")
        self.end_input    = QLineEdit(datetime.today().strftime("%Y-%m-%d"))
        self.fast_input   = QLineEdit("50")
        self.slow_input   = QLineEdit("200")
        self.show_trades  = QCheckBox("Show trades on chart"); self.show_trades.setChecked(True)
        self.btn_plot     = QPushButton("Plot & Backtest")
        self.log = QTextEdit(); self.log.setReadOnly(True)

        self.tabs = QTabWidget()
        self.fig_price = Figure(figsize=(8,5)); self.canvas_price = FigureCanvas(self.fig_price)
        self.toolbar_price = NavigationToolbar(self.canvas_price, self)
        price_tab = QWidget(); v1 = QVBoxLayout(); v1.addWidget(self.toolbar_price); v1.addWidget(self.canvas_price); price_tab.setLayout(v1)
        self.tabs.addTab(price_tab, "Price")
        self.fig_perf = Figure(figsize=(8,7)); self.canvas_perf = FigureCanvas(self.fig_perf)
        self.toolbar_perf = NavigationToolbar(self.canvas_perf, self)
        perf_tab = QWidget(); v2 = QVBoxLayout(); v2.addWidget(self.toolbar_perf); v2.addWidget(self.canvas_perf); perf_tab.setLayout(v2)
        self.tabs.addTab(perf_tab, "Performance")

        top = QHBoxLayout()
        for lbl, w in [("Ticker:",self.ticker_input),("Start:",self.start_input),
                       ("End:",self.end_input),("SMA Fast:",self.fast_input),
                       ("SMA Slow:",self.slow_input)]:
            top.addWidget(QLabel(lbl)); top.addWidget(w)
        top.addWidget(self.show_trades); top.addWidget(self.btn_plot)

        layout = QVBoxLayout()
        layout.addLayout(top); layout.addWidget(self.tabs)
        layout.addWidget(QLabel("Backtest / Logs")); layout.addWidget(self.log)
        self.setLayout(layout)
        self.btn_plot.clicked.connect(self.plot_and_backtest)
        self.show_trades.stateChanged.connect(self.toggle_trade_markers)

        self.trade_markers = []
        self.zoom_price = CtrlScrollZoom(self.canvas_price)
        self.zoom_perf = CtrlScrollZoom(self.canvas_perf)
        self._zoom_hint_logged = False

    def append_log(self, txt): self.log.append(txt)

    def plot_and_backtest(self):
        try:
            ticker = self.ticker_input.text().strip().upper()
            start,end = self.start_input.text(), self.end_input.text()
            fast,slow = int(self.fast_input.text()), int(self.slow_input.text())
            show = self.show_trades.isChecked()

            df = get_data(ticker,start,end)
            df = generate_signals(df,fast,slow)
            bt = backtest(df)
            bh = benchmark(df)
            stats = evaluate(bt)
            bh_stats = evaluate(pd.DataFrame({
                "strategy_ret": bh["bh_equity"].pct_change().fillna(0),
                "equity": bh["bh_equity"],
                "drawdown": bh["bh_drawdown"]
            }))

            # --- Price tab ---
            self.fig_price.clear(); ax = self.fig_price.add_subplot(111)
            ax.plot(df.index, df["Adj Close"], label="Adj Close")
            ax.plot(df.index, df["SMA_fast"], label=f"SMA {fast}")
            ax.plot(df.index, df["SMA_slow"], label=f"SMA {slow}")
            locator = mdates.AutoDateLocator(minticks=6, maxticks=14)
            ax.xaxis.set_major_locator(locator)
            ax.xaxis.set_major_formatter(mdates.ConciseDateFormatter(locator))
            diff = bt["position"].diff().fillna(bt["position"])
            buy = bt.index[diff == 1]; sell = bt.index[diff == -1]
            buy_scatter = ax.scatter(
                buy,
                df.loc[buy, "Adj Close"],
                marker="^",
                color="green",
                s=80,
                label="Buy",
                visible=show,
            )
            sell_scatter = ax.scatter(
                sell,
                df.loc[sell, "Adj Close"],
                marker="v",
                color="red",
                s=80,
                label="Sell",
                visible=show,
            )
            self.trade_markers = [buy_scatter, sell_scatter]
            ax.set_title(f"{ticker} – Price & SMAs"); ax.legend()
            self.fig_price.autofmt_xdate()
            self.fig_price.tight_layout(); self.canvas_price.draw()
            full_xlim = mdates.date2num([df.index[0], df.index[-1]])
            self.zoom_price.register_axes([ax], full_xlim)

            # --- Performance tab (Equity + Benchmark + Drawdown) ---
            self.fig_perf.clear()
            ax1 = self.fig_perf.add_subplot(211)
            ax1.plot(bt.index, bt["equity"], label="Strategy")
            ax1.plot(bh.index, bh["bh_equity"], color="gray", linestyle="--", label="Buy & Hold")
            locator_perf = mdates.AutoDateLocator(minticks=6, maxticks=14)
            ax1.xaxis.set_major_locator(locator_perf)
            ax1.xaxis.set_major_formatter(mdates.ConciseDateFormatter(locator_perf))
            ax1.set_title("Equity Curve (vs Buy & Hold)")
            ax1.legend(); ax1.grid(True, alpha=0.3)

            ax2 = self.fig_perf.add_subplot(212, sharex=ax1)
            ax2.plot(bt.index, bt["drawdown"], label="Strategy DD")
            ax2.plot(bh.index, bh["bh_drawdown"], color="gray", linestyle="--", label="B&H DD")
            ax2.set_title("Drawdown Comparison"); ax2.legend(); ax2.grid(True, alpha=0.3)
            self.fig_perf.autofmt_xdate()
            self.fig_perf.tight_layout(); self.canvas_perf.draw()
            if not bt.empty:
                full_xlim_perf = mdates.date2num([bt.index[0], bt.index[-1]])
                self.zoom_perf.register_axes([ax1, ax2], full_xlim_perf)

            self.append_log(
                f"Strategy  CAGR {stats['CAGR']*100:.2f}%  Sharpe {stats['Sharpe']:.2f}  MaxDD {stats['MaxDD']*100:.2f}%\n"
                f"Buy&Hold  CAGR {bh_stats['CAGR']*100:.2f}%  Sharpe {bh_stats['Sharpe']:.2f}  MaxDD {bh_stats['MaxDD']*100:.2f}%\n"
            )
            if not self._zoom_hint_logged:
                self.append_log("Hold Ctrl and use the mouse wheel to zoom, Shift + wheel to pan, and press R to reset the view.")
                self._zoom_hint_logged = True
            self.tabs.setCurrentIndex(1)

        except Exception as e:
            QMessageBox.critical(self,"Error",str(e))

    def toggle_trade_markers(self):
        if not self.trade_markers:
            return
        show = self.show_trades.isChecked()
        for marker in self.trade_markers:
            marker.set_visible(show)
        self.canvas_price.draw_idle()

def main():
    app = QApplication(sys.argv)
    w = TraderDesk(); w.show()
    sys.exit(app.exec())

if __name__ == "__main__":
    main()<|MERGE_RESOLUTION|>--- conflicted
+++ resolved
@@ -7,14 +7,7 @@
     QPushButton, QTextEdit, QMessageBox, QTabWidget, QCheckBox
 )
 import matplotlib.dates as mdates
-<<<<<<< HEAD
 from matplotlib.backends.backend_qtagg import FigureCanvasQTAgg as FigureCanvas
-=======
-from matplotlib.backends.backend_qtagg import (
-    FigureCanvasQTAgg as FigureCanvas,
-    NavigationToolbar2QT as NavigationToolbar,
-)
->>>>>>> 39568980
 from matplotlib.figure import Figure
 
 COMMISSION = 0.0001
@@ -69,14 +62,11 @@
     def __init__(self, canvas):
         self.canvas = canvas
         self.axes_limits = {}
-<<<<<<< HEAD
         # Ensure the canvas can catch modifier-aware wheel events and key presses.
         try:
             self.canvas.setFocusPolicy(Qt.StrongFocus)
         except AttributeError:
             pass
-=======
->>>>>>> 39568980
         self.cid_scroll = canvas.mpl_connect("scroll_event", self.on_scroll)
         self.cid_key = canvas.mpl_connect("key_press_event", self.on_key_press)
 
@@ -93,16 +83,9 @@
         ax = event.inaxes
         if ax is None:
             return
-<<<<<<< HEAD
         if self._modifier_active(event, Qt.ControlModifier):
             self._zoom(ax, event)
         elif self._modifier_active(event, Qt.ShiftModifier):
-=======
-        key = (event.key or "").lower()
-        if "control" in key or "ctrl" in key:
-            self._zoom(ax, event)
-        elif "shift" in key:
->>>>>>> 39568980
             self._pan(ax, event)
 
     def on_key_press(self, event):
@@ -146,7 +129,6 @@
         ax.set_xlim(left, right)
         self.canvas.draw_idle()
 
-<<<<<<< HEAD
     def _modifier_active(self, event, modifier):
         gui_event = getattr(event, "guiEvent", None)
         if gui_event is not None:
@@ -161,8 +143,6 @@
             return "shift" in key
         return False
 
-=======
->>>>>>> 39568980
     def _pan(self, ax, event):
         cur_left, cur_right = ax.get_xlim()
         move = (cur_right - cur_left) * 0.2
