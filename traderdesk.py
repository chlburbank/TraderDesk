import sys
import numpy as np, pandas as pd, yfinance as yf
from datetime import datetime
from PySide6.QtCore import Qt
from PySide6.QtWidgets import (
    QApplication, QWidget, QVBoxLayout, QHBoxLayout, QLabel, QLineEdit,
    QPushButton, QTextEdit, QMessageBox, QTabWidget, QCheckBox
)
import matplotlib.dates as mdates
from matplotlib.backends.backend_qtagg import FigureCanvasQTAgg as FigureCanvas
from matplotlib.figure import Figure


class NavigationToolbar(QWidget):
    """Compatibility shim so stale toolbar references do not crash the app."""

    def __init__(self, canvas, parent=None):
        super().__init__(parent)
        # Old layouts may still instantiate the toolbar; keep it invisible and inert.
        self.hide()


COMMISSION = 0.0001
SLIPPAGE   = 0.0001

# ---------- helpers ----------
def get_data(ticker, start, end):
    df = yf.download(ticker, start=start, end=end, auto_adjust=False, progress=False)
    if df.empty: raise ValueError(f"No data for {ticker}")
    if isinstance(df.columns, pd.MultiIndex):
        df.columns = df.columns.get_level_values(0)
    return df.dropna().copy()

def generate_signals(df, fast=50, slow=200):
    out = df.copy()
    out["SMA_fast"] = out["Adj Close"].rolling(fast).mean()
    out["SMA_slow"] = out["Adj Close"].rolling(slow).mean()
    out["signal"] = (out["SMA_fast"] > out["SMA_slow"]).astype(int)
    out["position"] = out["signal"].shift(1).fillna(0)
    return out

def backtest(df):
    bt = df.copy()
    bt["Open_next"] = bt["Open"].shift(-1)
    bt["ret_open_to_open"] = (bt["Open_next"] / bt["Open"]) - 1.0
    if len(bt) > 0:
        bt.loc[bt.index[-1], "ret_open_to_open"] = 0.0
    change = bt["position"].diff().fillna(bt["position"])
    cost = abs(change) * (COMMISSION + SLIPPAGE)
    bt["strategy_ret"] = bt["position"] * bt["ret_open_to_open"] - cost
    bt["equity"] = (1 + bt["strategy_ret"]).cumprod()
    bt["drawdown"] = bt["equity"] / bt["equity"].cummax() - 1.0
    return bt

def evaluate(bt):
    rets = bt["strategy_ret"].fillna(0)
    eq   = bt["equity"]
    cagr = eq.iloc[-1] ** (252/len(eq)) - 1 if len(eq) > 0 else 0
    sharpe = (rets.mean()*252) / (rets.std()*np.sqrt(252)) if rets.std()>0 else 0
    max_dd = bt["drawdown"].min()
    return {"CAGR": cagr, "Sharpe": sharpe, "MaxDD": max_dd}

def benchmark(df):
    bh = pd.DataFrame(index=df.index)
    bh["bh_equity"] = df["Adj Close"] / df["Adj Close"].iloc[0]
    roll_max = bh["bh_equity"].cummax()
    bh["bh_drawdown"] = bh["bh_equity"] / roll_max - 1.0
    return bh

# ---------- interactivity helpers ----------
class CtrlScrollZoom:
    def __init__(self, canvas):
        self.canvas = canvas
        self.axes_limits = {}
<<<<<<< HEAD
        self._drag_info = None
=======
>>>>>>> 1ba80000
        # Ensure the canvas can catch modifier-aware wheel events and key presses.
        try:
            self.canvas.setFocusPolicy(Qt.StrongFocus)
        except AttributeError:
            pass
        self.cid_scroll = canvas.mpl_connect("scroll_event", self.on_scroll)
        self.cid_key = canvas.mpl_connect("key_press_event", self.on_key_press)
<<<<<<< HEAD
        self.cid_press = canvas.mpl_connect("button_press_event", self.on_button_press)
        self.cid_release = canvas.mpl_connect("button_release_event", self.on_button_release)
        self.cid_motion = canvas.mpl_connect("motion_notify_event", self.on_mouse_move)
=======
>>>>>>> 1ba80000

    def register_axes(self, axes, full_xlim=None):
        if not axes:
            return
        if full_xlim is None:
            limits = tuple(float(v) for v in axes[0].get_xlim())
        else:
            limits = tuple(float(v) for v in full_xlim)
        self.axes_limits = {ax: limits for ax in axes}

    def on_scroll(self, event):
        ax = event.inaxes
        if ax is None:
            return
        if self._modifier_active(event, Qt.ControlModifier):
            self._zoom(ax, event)
<<<<<<< HEAD
=======
        elif self._modifier_active(event, Qt.ShiftModifier):
            self._pan(ax, event)
>>>>>>> 1ba80000

    def on_key_press(self, event):
        if not event.key:
            return
        key = event.key.lower()
        if key == "r":
            for ax, limits in self.axes_limits.items():
                ax.set_xlim(limits)
            self.canvas.draw_idle()

<<<<<<< HEAD
    def on_button_press(self, event):
        if event.inaxes is None or event.button != 1 or event.xdata is None:
            return
        ax = event.inaxes
        self._drag_info = (ax, float(event.xdata), tuple(float(v) for v in ax.get_xlim()))

    def on_mouse_move(self, event):
        if not self._drag_info or event.inaxes is None or event.xdata is None:
            return
        ax, start_x, (orig_left, orig_right) = self._drag_info
        if event.inaxes is not ax:
            return
        delta = float(event.xdata) - start_x
        left = orig_left - delta
        right = orig_right - delta
        limits = self.axes_limits.get(ax)
        if limits:
            data_left, data_right = limits
            span = right - left
            if span >= data_right - data_left:
                left, right = data_left, data_right
            else:
                if left < data_left:
                    left = data_left
                    right = data_left + span
                if right > data_right:
                    right = data_right
                    left = data_right - span
        ax.set_xlim(left, right)
        self.canvas.draw_idle()

    def on_button_release(self, event):
        if event.button != 1:
            return
        self._drag_info = None

=======
>>>>>>> 1ba80000
    def _zoom(self, ax, event):
        if event.xdata is None:
            return
        base_scale = 0.8 if event.button == "up" else 1.25
        cur_left, cur_right = ax.get_xlim()
        cursor = float(event.xdata)
        left = cursor - (cursor - cur_left) * base_scale
        right = cursor + (cur_right - cursor) * base_scale
        limits = self.axes_limits.get(ax)
        if limits:
            data_left, data_right = limits
            span = max(data_right - data_left, 1e-9)
            min_span = span / 1000
        else:
            data_left, data_right = cur_left, cur_right
            min_span = (cur_right - cur_left) / 1000 if cur_right > cur_left else 1e-6
        if right - left < min_span:
            return
        if limits:
            width = right - left
            if width > (data_right - data_left):
                left, right = data_left, data_right
            else:
                if left < data_left:
                    left = data_left
                    right = data_left + width
                if right > data_right:
                    right = data_right
                    left = data_right - width
        ax.set_xlim(left, right)
        self.canvas.draw_idle()

    def _modifier_active(self, event, modifier):
        gui_event = getattr(event, "guiEvent", None)
        if gui_event is not None:
            try:
                return bool(gui_event.modifiers() & modifier)
            except AttributeError:
                pass
        key = (event.key or "").lower()
        if modifier == Qt.ControlModifier:
            return "control" in key or "ctrl" in key
<<<<<<< HEAD
        return False

=======
        if modifier == Qt.ShiftModifier:
            return "shift" in key
        return False

    def _pan(self, ax, event):
        cur_left, cur_right = ax.get_xlim()
        move = (cur_right - cur_left) * 0.2
        if event.button == "up":
            move *= -1
        left = cur_left + move
        right = cur_right + move
        limits = self.axes_limits.get(ax)
        if limits:
            data_left, data_right = limits
            span = right - left
            if left < data_left:
                left = data_left
                right = data_left + span
            if right > data_right:
                right = data_right
                left = data_right - span
        ax.set_xlim(left, right)
        self.canvas.draw_idle()

>>>>>>> 1ba80000
# ---------- GUI ----------
class TraderDesk(QWidget):
    def __init__(self):
        super().__init__()
        self.setWindowTitle("Trading Algorithm – Desktop MVP")
        self.resize(1100, 750)

        self.ticker_input = QLineEdit("SPY")
        self.start_input  = QLineEdit("2015-01-01")
        self.end_input    = QLineEdit(datetime.today().strftime("%Y-%m-%d"))
        self.fast_input   = QLineEdit("50")
        self.slow_input   = QLineEdit("200")
        self.show_trades  = QCheckBox("Show trades on chart"); self.show_trades.setChecked(True)
        self.btn_plot     = QPushButton("Plot & Backtest")
        self.log = QTextEdit(); self.log.setReadOnly(True)

        self.tabs = QTabWidget()
        self.fig_price = Figure(figsize=(8,5)); self.canvas_price = FigureCanvas(self.fig_price)
        self.toolbar_price = NavigationToolbar(self.canvas_price, self)
        price_tab = QWidget(); v1 = QVBoxLayout(); v1.addWidget(self.toolbar_price); v1.addWidget(self.canvas_price); price_tab.setLayout(v1)
        self.tabs.addTab(price_tab, "Price")
        self.fig_perf = Figure(figsize=(8,7)); self.canvas_perf = FigureCanvas(self.fig_perf)
        self.toolbar_perf = NavigationToolbar(self.canvas_perf, self)
        perf_tab = QWidget(); v2 = QVBoxLayout(); v2.addWidget(self.toolbar_perf); v2.addWidget(self.canvas_perf); perf_tab.setLayout(v2)
        self.tabs.addTab(perf_tab, "Performance")

        top = QHBoxLayout()
        for lbl, w in [("Ticker:",self.ticker_input),("Start:",self.start_input),
                       ("End:",self.end_input),("SMA Fast:",self.fast_input),
                       ("SMA Slow:",self.slow_input)]:
            top.addWidget(QLabel(lbl)); top.addWidget(w)
        top.addWidget(self.show_trades); top.addWidget(self.btn_plot)

        layout = QVBoxLayout()
        layout.addLayout(top); layout.addWidget(self.tabs)
        layout.addWidget(QLabel("Backtest / Logs")); layout.addWidget(self.log)
        self.setLayout(layout)
        self.btn_plot.clicked.connect(self.plot_and_backtest)
        self.show_trades.stateChanged.connect(self.toggle_trade_markers)

        self.trade_markers = []
        self.zoom_price = CtrlScrollZoom(self.canvas_price)
        self.zoom_perf = CtrlScrollZoom(self.canvas_perf)
        self._zoom_hint_logged = False

    def append_log(self, txt): self.log.append(txt)

    def plot_and_backtest(self):
        try:
            ticker = self.ticker_input.text().strip().upper()
            start,end = self.start_input.text(), self.end_input.text()
            fast,slow = int(self.fast_input.text()), int(self.slow_input.text())
            show = self.show_trades.isChecked()

            df = get_data(ticker,start,end)
            df = generate_signals(df,fast,slow)
            bt = backtest(df)
            bh = benchmark(df)
            stats = evaluate(bt)
            bh_stats = evaluate(pd.DataFrame({
                "strategy_ret": bh["bh_equity"].pct_change().fillna(0),
                "equity": bh["bh_equity"],
                "drawdown": bh["bh_drawdown"]
            }))

            # --- Price tab ---
            self.fig_price.clear(); ax = self.fig_price.add_subplot(111)
            ax.plot(df.index, df["Adj Close"], label="Adj Close")
            ax.plot(df.index, df["SMA_fast"], label=f"SMA {fast}")
            ax.plot(df.index, df["SMA_slow"], label=f"SMA {slow}")
            locator = mdates.AutoDateLocator(minticks=6, maxticks=14)
            ax.xaxis.set_major_locator(locator)
            ax.xaxis.set_major_formatter(mdates.ConciseDateFormatter(locator))
            diff = bt["position"].diff().fillna(bt["position"])
            buy = bt.index[diff == 1]; sell = bt.index[diff == -1]
            buy_scatter = ax.scatter(
                buy,
                df.loc[buy, "Adj Close"],
                marker="^",
                color="green",
                s=80,
                label="Buy",
                visible=show,
            )
            sell_scatter = ax.scatter(
                sell,
                df.loc[sell, "Adj Close"],
                marker="v",
                color="red",
                s=80,
                label="Sell",
                visible=show,
            )
            self.trade_markers = [buy_scatter, sell_scatter]
            ax.set_title(f"{ticker} – Price & SMAs"); ax.legend()
            self.fig_price.autofmt_xdate()
            self.fig_price.tight_layout(); self.canvas_price.draw()
            full_xlim = mdates.date2num([df.index[0], df.index[-1]])
            self.zoom_price.register_axes([ax], full_xlim)

            # --- Performance tab (Equity + Benchmark + Drawdown) ---
            self.fig_perf.clear()
            ax1 = self.fig_perf.add_subplot(211)
            ax1.plot(bt.index, bt["equity"], label="Strategy")
            ax1.plot(bh.index, bh["bh_equity"], color="gray", linestyle="--", label="Buy & Hold")
            locator_perf = mdates.AutoDateLocator(minticks=6, maxticks=14)
            ax1.xaxis.set_major_locator(locator_perf)
            ax1.xaxis.set_major_formatter(mdates.ConciseDateFormatter(locator_perf))
            ax1.set_title("Equity Curve (vs Buy & Hold)")
            ax1.legend(); ax1.grid(True, alpha=0.3)

            ax2 = self.fig_perf.add_subplot(212, sharex=ax1)
            ax2.plot(bt.index, bt["drawdown"], label="Strategy DD")
            ax2.plot(bh.index, bh["bh_drawdown"], color="gray", linestyle="--", label="B&H DD")
            ax2.set_title("Drawdown Comparison"); ax2.legend(); ax2.grid(True, alpha=0.3)
            self.fig_perf.autofmt_xdate()
            self.fig_perf.tight_layout(); self.canvas_perf.draw()
            if not bt.empty:
                full_xlim_perf = mdates.date2num([bt.index[0], bt.index[-1]])
                self.zoom_perf.register_axes([ax1, ax2], full_xlim_perf)

            self.append_log(
                f"Strategy  CAGR {stats['CAGR']*100:.2f}%  Sharpe {stats['Sharpe']:.2f}  MaxDD {stats['MaxDD']*100:.2f}%\n"
                f"Buy&Hold  CAGR {bh_stats['CAGR']*100:.2f}%  Sharpe {bh_stats['Sharpe']:.2f}  MaxDD {bh_stats['MaxDD']*100:.2f}%\n"
            )
            if not self._zoom_hint_logged:
<<<<<<< HEAD
                self.append_log("Hold Ctrl and use the mouse wheel to zoom, drag with the left mouse button to pan, and press R to reset the view.")
=======
                self.append_log("Hold Ctrl and use the mouse wheel to zoom, Shift + wheel to pan, and press R to reset the view.")
>>>>>>> 1ba80000
                self._zoom_hint_logged = True
            self.tabs.setCurrentIndex(1)

        except Exception as e:
            QMessageBox.critical(self,"Error",str(e))

    def toggle_trade_markers(self):
        if not self.trade_markers:
            return
        show = self.show_trades.isChecked()
        for marker in self.trade_markers:
            marker.set_visible(show)
        self.canvas_price.draw_idle()

def main():
    app = QApplication(sys.argv)
    w = TraderDesk(); w.show()
    sys.exit(app.exec())

if __name__ == "__main__":
    main()<|MERGE_RESOLUTION|>--- conflicted
+++ resolved
@@ -72,10 +72,7 @@
     def __init__(self, canvas):
         self.canvas = canvas
         self.axes_limits = {}
-<<<<<<< HEAD
         self._drag_info = None
-=======
->>>>>>> 1ba80000
         # Ensure the canvas can catch modifier-aware wheel events and key presses.
         try:
             self.canvas.setFocusPolicy(Qt.StrongFocus)
@@ -83,12 +80,9 @@
             pass
         self.cid_scroll = canvas.mpl_connect("scroll_event", self.on_scroll)
         self.cid_key = canvas.mpl_connect("key_press_event", self.on_key_press)
-<<<<<<< HEAD
         self.cid_press = canvas.mpl_connect("button_press_event", self.on_button_press)
         self.cid_release = canvas.mpl_connect("button_release_event", self.on_button_release)
         self.cid_motion = canvas.mpl_connect("motion_notify_event", self.on_mouse_move)
-=======
->>>>>>> 1ba80000
 
     def register_axes(self, axes, full_xlim=None):
         if not axes:
@@ -105,11 +99,6 @@
             return
         if self._modifier_active(event, Qt.ControlModifier):
             self._zoom(ax, event)
-<<<<<<< HEAD
-=======
-        elif self._modifier_active(event, Qt.ShiftModifier):
-            self._pan(ax, event)
->>>>>>> 1ba80000
 
     def on_key_press(self, event):
         if not event.key:
@@ -120,7 +109,6 @@
                 ax.set_xlim(limits)
             self.canvas.draw_idle()
 
-<<<<<<< HEAD
     def on_button_press(self, event):
         if event.inaxes is None or event.button != 1 or event.xdata is None:
             return
@@ -157,8 +145,6 @@
             return
         self._drag_info = None
 
-=======
->>>>>>> 1ba80000
     def _zoom(self, ax, event):
         if event.xdata is None:
             return
@@ -201,35 +187,8 @@
         key = (event.key or "").lower()
         if modifier == Qt.ControlModifier:
             return "control" in key or "ctrl" in key
-<<<<<<< HEAD
         return False
 
-=======
-        if modifier == Qt.ShiftModifier:
-            return "shift" in key
-        return False
-
-    def _pan(self, ax, event):
-        cur_left, cur_right = ax.get_xlim()
-        move = (cur_right - cur_left) * 0.2
-        if event.button == "up":
-            move *= -1
-        left = cur_left + move
-        right = cur_right + move
-        limits = self.axes_limits.get(ax)
-        if limits:
-            data_left, data_right = limits
-            span = right - left
-            if left < data_left:
-                left = data_left
-                right = data_left + span
-            if right > data_right:
-                right = data_right
-                left = data_right - span
-        ax.set_xlim(left, right)
-        self.canvas.draw_idle()
-
->>>>>>> 1ba80000
 # ---------- GUI ----------
 class TraderDesk(QWidget):
     def __init__(self):
@@ -356,11 +315,7 @@
                 f"Buy&Hold  CAGR {bh_stats['CAGR']*100:.2f}%  Sharpe {bh_stats['Sharpe']:.2f}  MaxDD {bh_stats['MaxDD']*100:.2f}%\n"
             )
             if not self._zoom_hint_logged:
-<<<<<<< HEAD
                 self.append_log("Hold Ctrl and use the mouse wheel to zoom, drag with the left mouse button to pan, and press R to reset the view.")
-=======
-                self.append_log("Hold Ctrl and use the mouse wheel to zoom, Shift + wheel to pan, and press R to reset the view.")
->>>>>>> 1ba80000
                 self._zoom_hint_logged = True
             self.tabs.setCurrentIndex(1)
 
